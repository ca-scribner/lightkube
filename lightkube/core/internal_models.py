--- conflicted
+++ resolved
@@ -1,16 +1,12 @@
 import sys
 
 try:
-<<<<<<< HEAD
-    from ..models import meta_v1, autoscaling_v1
+    from ..models import meta_v1, autoscaling_v1, core_v1
 
     try:
         from ..models import apiextensions_v1 as apiextensions
     except:
         from ..models import apiextensions_v1beta1 as apiextensions
-=======
-    from ..models import meta_v1, autoscaling_v1, core_v1
->>>>>>> f1fe655f
 except:
     if sys.modules["__main__"].__package__ != 'mkdocs':   # we ignore this import error during documentation generation
         raise
